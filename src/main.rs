--- conflicted
+++ resolved
@@ -108,6 +108,18 @@
         /// Number of tracks to process
         #[arg(short, long)]
         tracks: u32,
+
+        /// Focus on pattern analysis and rewrite rule suggestions
+        #[arg(long)]
+        rule_focus: bool,
+
+        /// Skip applying existing rewrite rules (useful with --rule-focus)
+        #[arg(long)]
+        no_existing_rules: bool,
+
+        /// Override batch size for processing
+        #[arg(long)]
+        batch_size: Option<u32>,
 
         /// Dry run mode - don't actually make any edits
         #[arg(long)]
@@ -235,12 +247,18 @@
         }
         Commands::LastN {
             tracks: _,
+            rule_focus: _,
+            no_existing_rules: _,
+            batch_size,
             dry_run,
             require_confirmation,
             require_proposed_rule_confirmation,
             enable_web_interface,
             web_port,
         } => {
+            if let Some(batch_size) = batch_size {
+                config.scrubber.processing_batch_size = *batch_size;
+            }
             if *dry_run {
                 config.scrubber.dry_run = true;
             }
@@ -256,7 +274,7 @@
             if let Some(web_port) = web_port {
                 config.scrubber.web_port = *web_port;
             }
-            // Note: tracks count is handled in main.rs, not stored in config
+            // Note: tracks count, rule_focus, and no_existing_rules are handled in main.rs, not stored in config
         }
         Commands::Artist {
             name: _,
@@ -355,7 +373,7 @@
     // Check if we should skip existing rewrite rules (for pattern analysis)
     let skip_existing_rules = matches!(
         &args.command,
-        scrobble_scrubber::Commands::LastN {
+        Commands::LastN {
             no_existing_rules: true,
             ..
         }
@@ -414,7 +432,7 @@
                     // Enable rule focus mode if requested
                     if matches!(
                         &args.command,
-                        scrobble_scrubber::Commands::LastN {
+                        Commands::LastN {
                             rule_focus: true,
                             ..
                         }
@@ -472,11 +490,7 @@
             info!("Running single pass");
             scrubber_guard.trigger_run().await?;
         }
-<<<<<<< HEAD
-        Commands::LastN { tracks, .. } => {
-            info!("Processing last {tracks} tracks");
-=======
-        scrobble_scrubber::Commands::LastN {
+        Commands::LastN {
             tracks,
             rule_focus,
             no_existing_rules,
@@ -493,7 +507,6 @@
                 .map(|s| format!(" with batch size {s}"))
                 .unwrap_or_default();
             info!("Processing last {tracks} tracks{mode_info}{batch_info}");
->>>>>>> a354b464
             scrubber_guard.process_last_n_tracks(*tracks).await?;
         }
         Commands::Artist { name, .. } => {
